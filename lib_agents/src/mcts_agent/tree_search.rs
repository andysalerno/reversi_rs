use crate::mcts_agent::mcts_data::{Data, MctsData, MctsResult};
use crate::util;

use lib_boardgame::GameResult;
use lib_boardgame::{GameState, PlayerColor};
use monte_carlo_tree::Node;
use std::borrow::Borrow;

<<<<<<< HEAD
pub(super) const TOTAL_SIMS: usize = 1000;
=======
pub(super) const TOTAL_SIMS: usize = 500;
>>>>>>> 78167a6c

fn expand<TNode, TState>(node: &TNode) -> Option<TNode::ChildrenIter>
where
    TNode: Node<Data = MctsData<TState>>,
    TState: GameState,
{
    node.data().mark_expanded();

    // todo: unnecessary optimization here?
    {
        let children_len = node.children().into_iter().count();
        assert_eq!(0, children_len);
    }

    let state = node.data().state();
    if state.is_game_over() {
        // if the game is over, we have nothing to expand
        return None;
    }

    let player_turn = state.current_player_turn();
    let legal_actions = state.legal_moves(player_turn);

    // Now that we've expanded this node, update it to
    // inform it how many children it has.
    node.data().set_children_count(legal_actions.len());

    // create a new child node for every available action->state transition
    for action in legal_actions {
        let resulting_state = state.next_state(action);
        let data = MctsData::new(&resulting_state, 0, 0, Some(action));
        let _child_node = node.new_child(data);
    }

    Some(node.children())
}

/// Increment this node's count of saturated children.
/// If doing so results in this node itself becoming saturated,
/// follow the same operation for its parent.
fn backprop_saturation<TNode, TState>(node: &TNode)
where
    TNode: Node<Data = MctsData<TState>>,
    TState: GameState,
{
    let mut parent_node = node.parent();

    while let Some(p) = parent_node {
        let parent = p.borrow();
        let data = parent.data();
        data.increment_saturated_children_count();

        if !data.is_saturated() {
            // we incremented but we're still not saturated,
            // so don't keep going.
            return;
        }

        parent_node = parent.parent();
    }
}

fn simulate<TNode, TState, R>(node: &TNode, rng: &mut R) -> GameResult
where
    TNode: Node<Data = MctsData<TState>>,
    TState: GameState,
    R: rand::Rng,
{
    let mut state = node.data().state().clone();

    loop {
        if state.is_game_over() {
            return state
                .game_result()
                .expect("There must be a game result, since the game is confirmed to be over.");
        }

        let player = state.current_player_turn();
        let legal_moves = state.legal_moves(player);
        let random_action = util::random_choice(&legal_moves, rng);

        state.apply_move(random_action);
    }
}

fn backprop_sim_result<TNode, TState>(node: &TNode, result: GameResult, color: PlayerColor)
where
    TNode: Node<Data = MctsData<TState>>,
    TState: GameState,
{
    let data = node.data();
    data.increment_plays();

    let incr_wins = (result == GameResult::BlackWins && color == PlayerColor::Black)
        || (result == GameResult::WhiteWins && color == PlayerColor::White);

    if incr_wins {
        data.increment_wins();
    }

    let mut parent_node = node.parent();

    while let Some(p) = parent_node {
        let parent = p.borrow();
        let data = parent.data();
        data.increment_plays();

        if incr_wins {
            data.increment_wins();
        }
        parent_node = parent.parent();
    }
}

/// Repeatedly select nodes down the tree until a leaf is reached.
/// If the given root node is already a leaf,
/// or is saturated, it is returned.
// #[allow(unused)]
// fn select_to_leaf<TNode, TState>(root: &TNode, player_color: PlayerColor) -> TNode::Handle
// where
//     TNode: Node<Data = MctsData<TState>>,
//     TState: GameState,
// {
//     let mut cur_node = root.get_handle();

//     loop {
//         let selected_child = select_child::<TNode, TState>(cur_node.clone());

//         if selected_child.is_none() {
//             return cur_node;
//         }

//         cur_node = selected_child.unwrap();
//     }
// }

/// Always chooses to select the child with the best win/plays ratio,
/// even on the opponent's turn (i.e. no pessimism).
fn select_to_leaf_uninverted<TNode, TState>(
    root: &TNode,
    player_color: PlayerColor,
) -> TNode::Handle
where
    TNode: Node<Data = MctsData<TState>>,
    TState: GameState,
{
    let mut cur_node = root.get_handle();

    loop {
        let selected_child = select_child_max_score::<TNode, TState>(cur_node.clone());

        if selected_child.is_none() {
            return cur_node;
        }

        cur_node = selected_child.unwrap();
    }
}

/// Selects using max UCB, but on opponent's turn picks randomly.
fn select_to_leaf_rand<TNode, TState, Rng>(
    root: &TNode,
    player_color: PlayerColor,
    rng: &mut Rng,
) -> TNode::Handle
where
    TNode: Node<Data = MctsData<TState>>,
    TState: GameState,
    Rng: rand::Rng,
{
    let mut cur_node = root.get_handle();

    loop {
        let selected_child =
            if player_color == cur_node.borrow().data().state().current_player_turn() {
                select_child_max_score::<TNode, TState>(cur_node.clone())
            } else {
                select_child_rand::<TNode, TState, _>(cur_node.clone(), rng)
            };

        if selected_child.is_none() {
            return cur_node;
        }

        cur_node = selected_child.unwrap();
    }
}

/// Selects using max UCB, but on opponent's turn inverts the score.
fn select_to_leaf_inverted<TNode, TState>(root: &TNode, player_color: PlayerColor) -> TNode::Handle
where
    TNode: Node<Data = MctsData<TState>>,
    TState: GameState,
{
    let mut cur_node = root.get_handle();

    loop {
        let selected_child =
            if player_color == cur_node.borrow().data().state().current_player_turn() {
                select_child_max_score::<TNode, TState>(cur_node.clone())
            } else {
                select_child_max_score_inverted::<TNode, TState>(cur_node.clone(), player_color)
            };

        if selected_child.is_none() {
            return cur_node;
        }

        cur_node = selected_child.unwrap();
    }
}

/// For all children of the given node, assign each one a score,
/// and return the child with the highest score (ties broken by the first)
/// or None if there are no children (or if every child is already saturated).
fn select_child_max_score<TNode, TState>(root: TNode::Handle) -> Option<TNode::Handle>
where
    TNode: Node<Data = MctsData<TState>>,
    TState: GameState,
{
    let child_nodes = root.borrow().children();

    child_nodes
        .into_iter()
        .filter(|n| !n.borrow().data().is_saturated())
        .max_by(|a, b| {
            score_node_simple(a.borrow())
                .partial_cmp(&score_node_simple(b.borrow()))
                .unwrap()
        })
}

fn select_child_max_score_inverted<TNode, TState>(
    root: TNode::Handle,
    player_color: PlayerColor,
) -> Option<TNode::Handle>
where
    TNode: Node<Data = MctsData<TState>>,
    TState: GameState,
{
    let child_nodes = root.borrow().children();

    child_nodes
        .into_iter()
        .filter(|n| !n.borrow().data().is_saturated())
        .max_by(|a, b| {
            score_node_pessimistic(a.borrow(), player_color)
                .partial_cmp(&score_node_pessimistic(b.borrow(), player_color))
                .unwrap()
        })
}

fn select_child_rand<TNode, TState, Rng>(
    root: TNode::Handle,
    rng: &mut Rng,
) -> Option<TNode::Handle>
where
    TNode: Node<Data = MctsData<TState>>,
    TState: GameState,
    Rng: rand::Rng,
{
    let child_nodes = root.borrow().children();

    let unsaturated_children = child_nodes
        .into_iter()
        .filter(|n| !n.borrow().data().is_saturated())
        .collect::<Vec<_>>();

    let selected_child = util::random_pick(&unsaturated_children, rng);
    selected_child.cloned()
}

/// Given a node, score it in such a way that encourages
/// both exploration and exploitation of the state space.
fn score_node_simple<TNode, TState>(node: &TNode) -> f32
where
    TNode: Node<Data = MctsData<TState>>,
    TState: GameState,
{
    let plays = node.data().plays() as f32;

    if plays == 0f32 {
        return std::f32::MAX;
    }

    let wins = node.data().wins() as f32;
    let parent_plays = node.parent().map_or(0, |p| p.borrow().data().plays()) as f32;
    let bias = 2_f32;

    (wins / plays) + (bias * f32::sqrt(f32::ln(parent_plays) / plays))
}

fn score_node_pessimistic<TNode, TState>(node: &TNode, player_color: PlayerColor) -> f32
where
    TNode: Node<Data = MctsData<TState>>,
    TState: GameState,
{
    let plays = node.data().plays() as f32;

    if plays == 0f32 {
        return std::f32::MAX;
    }

    let wins = if player_color == node.data().state().current_player_turn() {
        node.data().wins() as f32
    } else {
        (node.data().plays() - node.data().wins()) as f32
    };

    let parent_plays = node.parent().map_or(0, |p| p.borrow().data().plays()) as f32;
    let bias = 2_f32;

    (wins / plays) + (bias * f32::sqrt(f32::ln(parent_plays) / plays))
}

/// Given a node, score it by giving it a value we can use
/// to rank which node should be returned by this agent
/// as the node to play in the game.
/// This has outperformed the _plays version.
pub(super) fn score_mcts_results_ratio<TNode, TState>(
    mcts_result: &MctsResult<TState>,
    color: PlayerColor,
) -> usize
where
    TNode: Node<Data = MctsData<TState>>,
    TState: GameState,
{
    let is_win = if let Some(game_result) = mcts_result.result {
        (game_result == GameResult::BlackWins && color == PlayerColor::Black)
            || (game_result == GameResult::WhiteWins && color == PlayerColor::White)
    } else {
        false
    };

    if is_win {
        return std::usize::MAX;
    }

    if mcts_result.plays == 0 {
        0
    } else {
        let ratio = (mcts_result.wins * 100) / mcts_result.plays;
        ratio as usize
    }
}

#[allow(unused)]
pub(super) fn score_mcts_results_plays<TNode, TState>(
    mcts_result: &MctsResult<TState>,
    color: PlayerColor,
) -> usize
where
    TNode: Node<Data = MctsData<TState>>,
    TState: GameState,
{
    let is_win = if let Some(game_result) = mcts_result.result {
        (game_result == GameResult::BlackWins && color == PlayerColor::Black)
            || (game_result == GameResult::WhiteWins && color == PlayerColor::White)
    } else {
        false
    };

    if is_win {
        return std::usize::MAX;
    }

    mcts_result.plays
}

pub fn mcts<TNode, TState, Rng>(
    state: TState,
    player_color: PlayerColor,
    rng: &mut Rng,
) -> Vec<MctsResult<TState>>
where
    TNode: Node<Data = MctsData<TState>>,
    TState: GameState,
    Rng: rand::Rng,
{
    let turn_root = TNode::new_root(MctsData::new(&state, 0, 0, None));

    for _ in 0..TOTAL_SIMS {
        // if our previous work has saturated the tree, we can break early,
        // since we have visited every single outcome already

        if turn_root.borrow().data().is_saturated() {
            break;
        }

        // select the leaf node that we will expand
        // TODO test: rand vs rand
        let leaf = if player_color == PlayerColor::Black {
            select_to_leaf_rand(turn_root.borrow(), player_color, rng)
        } else {
            select_to_leaf_inverted::<TNode, TState>(turn_root.borrow(), player_color)
        };

        let leaf = leaf.borrow();

        // expand (create the child nodes for the selected leaf node)
        let expanded_children = expand(leaf);

        if expanded_children.is_none() {
            // we've reached a terminating node in the game
            let sim_result = simulate(leaf, rng);
            backprop_sim_result(leaf, sim_result, player_color);

            leaf.data().set_end_state_result(sim_result);

            // we now know we have selected a terminating node (which is saturated by definition),
            // so we can update the parent's saturated child count.
            backprop_saturation(leaf);

            continue;
        }

        let newly_expanded_children = expanded_children.unwrap().into_iter().collect::<Vec<_>>();

        let sim_node = util::random_pick(&newly_expanded_children, rng)
            .expect("Must have had at least one expanded child.");
        let sim_node = sim_node.borrow();

        // simulate
        let sim_result = simulate(sim_node, rng);

        // backprop
        backprop_sim_result(sim_node, sim_result, player_color);
    }

    let turn_root = turn_root.borrow();
    let state_children = turn_root.children();

    let results: Vec<MctsResult<TState>> = state_children
        .into_iter()
        .map(|c| c.borrow().data().into())
        .collect::<Vec<_>>();

    results
}

#[cfg(test)]
mod tests {
    use super::*;

    use lib_tic_tac_toe::{
        tic_tac_toe::TicTacToe,
        tic_tac_toe_gamestate::{BoardPosition, TicTacToeAction, TicTacToeState},
        TicTacToePiece,
    };

    use monte_carlo_tree::rc_tree::RcNode;

    fn make_test_state() -> impl GameState {
        TicTacToeState::new()
    }

    fn make_node<G: GameState>(data: MctsData<G>) -> impl Node<Data = MctsData<G>> {
        RcNode::new_root(data)
    }

    fn make_test_data() -> MctsData<impl GameState> {
        MctsData::new(&make_test_state(), 0, 0, None)
    }

    #[test]
    fn new_child_expects_add_child_to_parent() {
        let data = make_test_data();
        let tree_root = make_node(data.clone());
        let child = tree_root.new_child(data.clone());

        assert_eq!(1, tree_root.children().into_iter().count());
        assert!(child.borrow().parent().is_some());
        assert!(tree_root.parent().is_none());
    }

    #[test]
    fn backprop_sim_results_when_black_wins_expects_update_plays_wins() {
        let data = make_test_data();
        let tree_root = make_node(data.clone());

        backprop_sim_result(&tree_root, GameResult::BlackWins, PlayerColor::Black);

        assert_eq!(1, tree_root.data().plays());
        assert_eq!(1, tree_root.data().wins());
    }

    #[test]
    fn backprop_sim_results_when_white_wins_expects_update_plays_wins() {
        let data = make_test_data();
        let tree_root = make_node(data.clone());

        backprop_sim_result(&tree_root, GameResult::WhiteWins, PlayerColor::White);

        assert_eq!(1, tree_root.data().plays());
        assert_eq!(1, tree_root.data().wins());
    }

    #[test]
    fn backprop_sim_results_when_black_wins_expects_update_white_plays_not_wins() {
        let data = make_test_data();
        let tree_root = make_node(data.clone());

        backprop_sim_result(&tree_root, GameResult::BlackWins, PlayerColor::White);

        assert_eq!(1, tree_root.data().plays());
        assert_eq!(0, tree_root.data().wins());
    }

    #[test]
    fn backprop_sim_results_expects_tie_game_is_not_a_win() {
        let data = make_test_data();
        let tree_root = make_node(data.clone());

        backprop_sim_result(&tree_root, GameResult::Tie, PlayerColor::White);

        assert_eq!(1, tree_root.data().plays());
        assert_eq!(0, tree_root.data().wins());
    }

    #[test]
    fn backprop_sim_results_expects_updates_to_root() {
        let data = make_test_data();

        let tree_root = make_node(data.clone());
        let child_level_1 = tree_root.new_child(data.clone());
        let child_level_2 = child_level_1.borrow().new_child(data.clone());
        let child_level_3 = child_level_2.borrow().new_child(data.clone());
        let child_level_4 = child_level_3.borrow().new_child(data.clone());

        backprop_sim_result(
            child_level_3.borrow(),
            GameResult::BlackWins,
            PlayerColor::Black,
        );

        assert_eq!(1, child_level_3.borrow().data().plays());
        assert_eq!(1, child_level_2.borrow().data().plays());
        assert_eq!(1, child_level_1.borrow().data().plays());
        assert_eq!(1, tree_root.data().plays());

        assert_eq!(1, child_level_3.borrow().data().wins());
        assert_eq!(1, child_level_2.borrow().data().wins());
        assert_eq!(1, child_level_1.borrow().data().wins());
        assert_eq!(1, tree_root.data().wins());

        assert_eq!(0, child_level_4.borrow().data().plays());
    }

    #[test]
    fn expand_expects_creates_children() {
        let tree_root = RcNode::new_root(make_test_data());

        let expanded_children = expand(&tree_root)
            .expect("must have children")
            .into_iter()
            .collect::<Vec<_>>();

        // The game used for testing is TicTacToe,
        // which has nine intitial legal children positions.
        assert_eq!(9, expanded_children.len());
    }

    #[test]
    fn expand_expects_adds_children_to_parent() {
        let tree_root = RcNode::new_root(make_test_data());

        assert_eq!(0, tree_root.children().into_iter().count());

        expand(&tree_root);

        // The game used for testing is TicTacToe,
        // which has nine intitial legal children positions.
        assert_eq!(9, tree_root.children().into_iter().count());
    }

    #[test]
    fn expand_expects_marks_node_expanded() {
        let tree_root = RcNode::new_root(make_test_data());

        assert!(!tree_root.data().is_expanded());

        expand(&tree_root);

        assert!(tree_root.data().is_expanded());
    }

    #[test]
    fn expand_expects_updates_children_count() {
        let tree_root = RcNode::new_root(make_test_data());

        assert_eq!(0, tree_root.data().children_count());

        expand(&tree_root);

        assert_eq!(9, tree_root.data().children_count());
    }

    #[test]
    fn select_child_max_score_expects_picks_less_explored_node() {
        let data = MctsData::new(&TicTacToeState::new(), 0, 0, None);

        let tree_root = RcNode::new_root(data.clone());

        let child_level_1 = tree_root.new_child(data.clone());
        let child_level_1: &RcNode<_> = child_level_1.borrow();

        let child_level_2 = child_level_1.new_child(data.clone());
        let child_level_2: &RcNode<_> = child_level_2.borrow();

        let child_level_3_handle = child_level_2.new_child(data.clone());
        let child_level_3: &RcNode<_> = child_level_3_handle.borrow();

        let child_level_4 = child_level_3.new_child(data.clone());
        let child_level_4: &RcNode<_> = child_level_4.borrow();

        let child_level_4b = child_level_3.new_child(data.clone());
        let child_level_4b: &RcNode<_> = child_level_4b.borrow();

        child_level_1.data().set_children_count(1);
        child_level_2.data().set_children_count(1);
        child_level_3.data().set_children_count(2);
        child_level_4.data().set_children_count(1);
        child_level_4b.data().set_children_count(1);

        backprop_sim_result(child_level_3, GameResult::BlackWins, PlayerColor::Black);
        backprop_sim_result(child_level_4, GameResult::BlackWins, PlayerColor::Black);
        backprop_sim_result(child_level_4, GameResult::BlackWins, PlayerColor::Black);
        backprop_sim_result(child_level_4, GameResult::BlackWins, PlayerColor::Black);
        backprop_sim_result(child_level_4b, GameResult::BlackWins, PlayerColor::Black);

        assert!(!child_level_3.data().is_saturated());

        let selected = select_child_max_score::<RcNode<_>, TicTacToeState>(child_level_3_handle)
            .expect("the child should have been selected.");

        let selected: &RcNode<_> = selected.borrow();

        assert_eq!(1, selected.data().plays());
    }

    #[test]
    fn select_to_leaf_expects_selects_less_explored_path() {
        let data = make_test_data();

        let tree_root = make_node(data.clone());
        let child_level_1 = tree_root.new_child(data.clone());
        let child_level_2 = child_level_1.borrow().new_child(data.clone());
        let child_level_3 = child_level_2.borrow().new_child(data.clone());
        let child_level_4 = child_level_3.borrow().new_child(data.clone());
        let child_level_4b = child_level_3.borrow().new_child(data.clone());

        tree_root.data().set_children_count(1);
        child_level_1.borrow().data().set_children_count(1);
        child_level_2.borrow().data().set_children_count(1);
        child_level_3.borrow().data().set_children_count(2);
        child_level_4.borrow().data().set_children_count(2);
        child_level_4b.borrow().data().set_children_count(2);

        backprop_sim_result(
            child_level_3.borrow(),
            GameResult::BlackWins,
            PlayerColor::Black,
        );
        backprop_sim_result(
            child_level_4.borrow(),
            GameResult::BlackWins,
            PlayerColor::Black,
        );
        backprop_sim_result(
            child_level_4.borrow(),
            GameResult::BlackWins,
            PlayerColor::Black,
        );
        backprop_sim_result(
            child_level_4.borrow(),
            GameResult::BlackWins,
            PlayerColor::Black,
        );
        backprop_sim_result(
            child_level_4.borrow(),
            GameResult::BlackWins,
            PlayerColor::Black,
        );
        backprop_sim_result(
            child_level_4b.borrow(),
            GameResult::BlackWins,
            PlayerColor::Black,
        );
        backprop_sim_result(
            child_level_4b.borrow(),
            GameResult::BlackWins,
            PlayerColor::Black,
        );

        let leaf = select_to_leaf_uninverted(&tree_root, PlayerColor::Black);

        let leaf = leaf.borrow();

        assert_eq!(2, leaf.data().plays());
    }

    #[test]
    fn select_to_leaf_expects_when_already_leaf_returns_self() {
        let data = MctsData::new(&make_test_state(), 10, 10, None);

        let tree_root = make_node(data.clone());

        let leaf = select_to_leaf_uninverted(&tree_root, PlayerColor::Black);
        let leaf = leaf.borrow();

        assert_eq!(10, leaf.data().plays());
        assert_eq!(10, leaf.data().wins());
    }

    #[test]
    fn backprop_saturation_expects_becomes_saturated_when_all_children_saturated() {
        let data = {
            let mut state = make_test_state();
            state.initialize_board();
            MctsData::new(&state, 0, 0, None)
        };

        let tree_root = make_node(data.clone());

        let children = expand(tree_root.borrow())
            .expect("must have children")
            .into_iter()
            .collect::<Vec<_>>();

        assert!(
            !tree_root.data().is_saturated(),
            "Every child is saturated, but not every child has had its saturation status backpropagated, so the root should not be considered saturated."
        );

        for child in children.iter().skip(1) {
            backprop_saturation(child.borrow());
        }

        assert!(
            !tree_root.data().is_saturated(),
            "Every child is saturated, but not every child has had its saturation status backpropagated, so the root should not be considered saturated."
        );

        // backprop the one remaining child.
        backprop_saturation(children[0].borrow());

        assert!(
            tree_root.data().is_saturated(),
            "Now that every child has had its saturation backpropagated, the parent should be considered saturated as well."
        );
    }

    #[test]
    fn backprop_saturation_expects_fully_saturated_grandchildren_updates_to_root_node() {
        let data = {
            let mut state = make_test_state();
            state.initialize_board();
            MctsData::new(&state, 0, 0, None)
        };

        let tree_root = make_node(data.clone());

        let children_1 = expand(&tree_root)
            .expect("must have children")
            .into_iter()
            .collect::<Vec<_>>();

        let child_a = &children_1[0];
        let child_b = &children_1[1];

        let grandchildren_a = expand(child_a.borrow())
            .unwrap()
            .into_iter()
            .collect::<Vec<_>>();

        let grandchildren_b = expand(child_b.borrow())
            .unwrap()
            .into_iter()
            .collect::<Vec<_>>();

        assert!(!tree_root.data().is_saturated());
        assert!(!child_a.borrow().data().is_saturated());
        assert!(!child_b.borrow().data().is_saturated());

        for grandchild in grandchildren_a {
            backprop_saturation(grandchild.borrow());
        }

        assert!(!tree_root.data().is_saturated());
        assert!(!child_b.borrow().data().is_saturated());

        assert!(child_a.borrow().data().is_saturated());

        for grandchild in grandchildren_b {
            backprop_saturation(grandchild.borrow());
        }

        assert!(!tree_root.data().is_saturated());
        assert!(child_a.borrow().data().is_saturated());
        assert!(child_b.borrow().data().is_saturated());

        for child in children_1.iter().skip(2) {
            backprop_saturation(child.borrow());
        }

        assert!(tree_root.data().is_saturated());
        assert!(child_a.borrow().data().is_saturated());
        assert!(child_b.borrow().data().is_saturated());
    }

    #[test]
    fn score_node_expects_always_prefers_univisted_node() {
        let data = make_test_data();

        let tree_root = make_node(data.clone());

        let player_agent_color = PlayerColor::White;

        // all children of the same parent
        let child_a = tree_root.new_child(data.clone());
        let child_b = tree_root.new_child(data.clone());
        let child_c = tree_root.new_child(data.clone());
        let child_d = tree_root.new_child(data.clone());

        // "visit" each child a different amount of times
        // child a: three visits
        backprop_sim_result(child_a.borrow(), GameResult::BlackWins, player_agent_color);
        backprop_sim_result(child_a.borrow(), GameResult::BlackWins, player_agent_color);
        backprop_sim_result(child_a.borrow(), GameResult::BlackWins, player_agent_color);

        // child b: two visits
        backprop_sim_result(child_b.borrow(), GameResult::BlackWins, player_agent_color);
        backprop_sim_result(child_b.borrow(), GameResult::BlackWins, player_agent_color);

        // child c: one visit
        backprop_sim_result(child_c.borrow(), GameResult::BlackWins, player_agent_color);

        assert_eq!(1.5456431, score_node_simple(child_a.borrow()));
        assert_eq!(1.8930185, score_node_simple(child_b.borrow()));
        assert_eq!(2.6771324, score_node_simple(child_c.borrow()));
        assert_eq!(
            340282350000000000000000000000000000000f32,
            score_node_simple(child_d.borrow())
        );
    }

    #[test]
    fn simulate_runs_to_completion_and_terminates() {
        let mut initial_state = make_test_state();
        initial_state.initialize_board();
        let data = make_test_data();

        let tree_root = make_node(data.clone());

        let _sim_result = simulate(&tree_root, &mut crate::util::get_rng_deterministic());
    }

    #[test]
    fn mcts_score_results_ratio_expects_always_avoids_losing_move() {
        type BP = BoardPosition;
        // _ _ _
        // _ _ _
        // _ _ _
        let mut state = TicTacToeState::initial_state();

        // X _ _
        // _ _ _
        // _ _ _
        state.apply_move(TicTacToeAction(BP::new(0, 2)));

        // X _ O
        // _ _ _
        // _ _ _
        state.apply_move(TicTacToeAction(BP::new(2, 2)));

        // X _ O
        // _ _ _
        // X _ _
        state.apply_move(TicTacToeAction(BP::new(0, 0)));

        // White MUST block, or it will lose
        let mcts_results = mcts::<RcNode<_>, _, _>(state, PlayerColor::White, &mut util::get_rng_deterministic());

        let max_by_ratio = mcts_results
            .iter()
            .max_by_key(|c| score_mcts_results_ratio::<RcNode<_>, _>(c, PlayerColor::White))
            .unwrap();

        let expected_action = TicTacToeAction(BP::new(0, 1));
        assert_eq!(expected_action, max_by_ratio.action);
    }

    #[test]
    fn mcts_score_results_plays_expects_always_avoids_losing_move() {
        type BP = BoardPosition;
        // _ _ _
        // _ _ _
        // _ _ _
        let mut state = TicTacToeState::initial_state();

        // X _ _
        // _ _ _
        // _ _ _
        state.apply_move(TicTacToeAction(BP::new(0, 2)));

        // X _ O
        // _ _ _
        // _ _ _
        state.apply_move(TicTacToeAction(BP::new(2, 2)));

        // X _ O
        // _ _ _
        // X _ _
        state.apply_move(TicTacToeAction(BP::new(0, 0)));

        // White MUST block, or it will lose
        let mcts_results = mcts::<RcNode<_>, _, _>(state, PlayerColor::White, &mut util::get_rng_deterministic());

        let max_by_plays = mcts_results
            .iter()
            .max_by_key(|c| score_mcts_results_plays::<RcNode<_>, _>(c, PlayerColor::White))
            .unwrap();

        let expected_action = TicTacToeAction(BP::new(0, 1));
        assert_eq!(expected_action, max_by_plays.action);
    }

    #[test]
    fn mcts_score_results_plays_expects_always_picks_winning_move() {
        type BP = BoardPosition;
        // _ _ _
        // _ _ _
        // _ _ _
        let mut state = TicTacToeState::initial_state();

        // X _ _
        // _ _ _
        // _ _ _
        state.apply_move(TicTacToeAction(BP::new(0, 2)));

        // X _ O
        // _ _ _
        // _ _ _
        state.apply_move(TicTacToeAction(BP::new(2, 2)));

        // X _ O
        // _ _ _
        // X _ _
        state.apply_move(TicTacToeAction(BP::new(0, 0)));

        // X _ O
        // _ _ _
        // X _ O
        state.apply_move(TicTacToeAction(BP::new(2, 0)));

        // X _ O
        // _ X _
        // X _ O
        state.apply_move(TicTacToeAction(BP::new(1, 1)));

        // White MUST block, or it will lose
        let mcts_results = mcts::<RcNode<_>, _, _>(state, PlayerColor::White, &mut util::get_rng_deterministic());

        let max_by_plays = mcts_results
            .iter()
            .max_by_key(|c| score_mcts_results_plays::<RcNode<_>, _>(c, PlayerColor::White))
            .unwrap();

        let expected_action = TicTacToeAction(BP::new(2, 1));
        assert_eq!(expected_action, max_by_plays.action);
    }

    #[test]
    fn mcts_score_results_ratio_expects_always_picks_winning_move() {
        type BP = BoardPosition;
        // _ _ _
        // _ _ _
        // _ _ _
        let mut state = TicTacToeState::initial_state();

        // X _ _
        // _ _ _
        // _ _ _
        state.apply_move(TicTacToeAction(BP::new(0, 2)));

        // X _ O
        // _ _ _
        // _ _ _
        state.apply_move(TicTacToeAction(BP::new(2, 2)));

        // X _ O
        // _ _ _
        // X _ _
        state.apply_move(TicTacToeAction(BP::new(0, 0)));

        // X _ O
        // _ _ _
        // X _ O
        state.apply_move(TicTacToeAction(BP::new(2, 0)));

        // X _ O
        // _ X _
        // X _ O
        state.apply_move(TicTacToeAction(BP::new(1, 1)));

        // White MUST block, or it will lose
        let mcts_results = mcts::<RcNode<_>, _, _>(state, PlayerColor::White, &mut util::get_rng_deterministic());

        let max_by_plays = mcts_results
            .iter()
            .max_by_key(|c| score_mcts_results_ratio::<RcNode<_>, _>(c, PlayerColor::White))
            .unwrap();

        let expected_action = TicTacToeAction(BP::new(2, 1));
        assert_eq!(expected_action, max_by_plays.action);
    }
}
<|MERGE_RESOLUTION|>--- conflicted
+++ resolved
@@ -6,11 +6,7 @@
 use monte_carlo_tree::Node;
 use std::borrow::Borrow;
 
-<<<<<<< HEAD
-pub(super) const TOTAL_SIMS: usize = 1000;
-=======
 pub(super) const TOTAL_SIMS: usize = 500;
->>>>>>> 78167a6c
 
 fn expand<TNode, TState>(node: &TNode) -> Option<TNode::ChildrenIter>
 where
